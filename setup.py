--- conflicted
+++ resolved
@@ -3,19 +3,11 @@
 
 setup(name='pybot',
       version='0.1',
-<<<<<<< HEAD
       description='Research tools for autonomous systems in Python',
       author='Sudeep Pillai',
       author_email='spillai@csail.mit.com',
       url='https://github.com/spillai/pybot',
       download_url='https://github.com/spillai/pybot/archive/pybot-v0.1.tar.gz',
-=======
-      description='Research tools for autonomous systems using Python',
-      author='Sudeep Pillai',
-      author_email='spillai@csail.mit.com',
-      url='https://github.com/spillai/pybot',
-      download_url='https://github.com/pybot/tarball/0.1',
->>>>>>> 6db01f56
       license='MIT',
       # install_requires=['tables', 'six'],
       # extras_require={
