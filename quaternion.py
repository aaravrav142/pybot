"""
General-purpose class for quaternion / rotation transformations.
"""
# Author: Sudeep Pillai <spillai@csail.mit.edu>
# License: MIT

import math
import numpy as np
import transformations as tf

###############################################################################
class Quaternion(object):
    """
    Generic Quaternion class
       : (qx, qy, qz, qw)
    
    """
    def __init__ (self, q=[0,0,0,1]):
        if isinstance(q, Quaternion): 
            self.q = q.q.copy()
        else:
            try: 
                self.q = np.array(q, np.float64)
            except:
                raise TypeError("Quaternion can not be initialized from {:}".format(type(q)))
        
        self.normalize()
    
    def __repr__ (self):
        return '%s' % self.q

    def __getitem__ (self, i):
        return self.q[i]

    # Basic operations

    def __mul__(self, other):
        """ Multiply quaternion with another """
        if isinstance(other, float): 
            return Quaternion(self.q * other)
        elif isinstance(other, Quaternion): 
            return Quaternion(tf.quaternion_multiply(self.q, other.q))
        else: 
            raise TypeError('Quaternion multiply error')

    def normalize(self): 
        """ Check validity of unit-quaternion norm """
        norm = self.norm()
        if abs(norm - 1) > 1e-6:
            self.q /= norm
<<<<<<< HEAD
=======
        if abs(self.norm()-1) > 1e-6: 
            raise RuntimeError('Norm computed is %5.3f' % norm)
>>>>>>> 4850e2ac

    def norm(self): 
        return np.linalg.norm(self.q)

    def dot(self, other): 
        return self.q.dot(other.q)

    def inverse(self):
        """ Invert rotation assuming unit quaternion """
        return Quaternion(tf.quaternion_conjugate(self.q))

    def conjugate(self):
        """ Quaternion conjugate """
        return Quaternion(tf.quaternion_conjugate(self.q))

    def rotate(self, v):
        """ Rotate a vector with this quaternion in reverse """
        qx, qy, qz, qw = self.q

        ab  =  qw*qx
        ac  =  qw*qy
        ad  =  qw*qz
        nbb = -qx*qx
        bc  =  qx*qy
        bd  =  qx*qz
        ncc = -qy*qy
        cd  =  qy*qz
        ndd = -qz*qz

        return np.array((2*( (ncc + ndd)*v[0] + (bc -  ad)*v[1] + (ac + bd)*v[2] ) + v[0],
                         2*( (ad +  bc)*v[0] + (nbb + ndd)*v[1] + (cd - ab)*v[2] ) + v[1],
                         2*( (bd -  ac)*v[0] + (ab +  cd)*v[1] + (nbb + ncc)*v[2] ) + v[2]))

    def rotate_rev (self, vector):
        """ Rotate a vector with this quaternion in reverse """
        qx, qy, qz, qw = q
        b = np.array((0, v[0], v[1], v[2]))
        a = np.array((b[0]*qw - b[1]*qx - b[2]*qy - b[3]*qz,
             b[0]*qx + b[1]*qw + b[2]*qz - b[3]*qy,
             b[0]*qy - b[1]*qz + b[2]*qw + b[3]*qx,
             b[0]*qz + b[1]*qy - b[2]*qx + b[3]*qw))
        b[0] = qw
        b[1:] = -q[:3]
        return np.array((b[0]*a[1] + b[1]*a[0] + b[2]*a[3] - b[3]*a[2],
                         b[0]*a[2] - b[1]*a[3] + b[2]*a[0] + b[3]*a[1],
                         b[0]*a[3] + b[1]*a[2] - b[2]*a[1] + b[3]*a[0]))
    def interpolate(self, other, this_weight):
        q0, q1 = np.roll(self.q, shift=1), np.roll(other.q, shift=1)
        u = 1 - this_weight
        assert(u >= 0 and u <= 1)
        cos_omega = np.dot(q0, q1)

        if cos_omega < 0:
            result = -q0[:]
            cos_omega = -cos_omega
        else:
            result = q0[:]

        cos_omega = min(cos_omega, 1)

        omega = math.acos(cos_omega)
        sin_omega = math.sin(omega)
        a = math.sin((1-u) * omega)/ sin_omega
        b = math.sin(u * omega) / sin_omega

        if abs(sin_omega) < 1e-6:
            # direct linear interpolation for numerically unstable regions
            result = result * this_weight + q1 * u
            result /= math.sqrt(np.dot(result, result))
        else:
            result = result*a + q1*b
        return Quaternion(np.roll(result, shift=-1))

    # To conversions

    def to_wxyz(self): 
        q = np.roll(self.q, shift=1)
        return q

    def to_xyzw(self): 
        """ Return (x,y,z,w) representation """
        return self.q

    def to_roll_pitch_yaw(self, axes='rxyz'):
        """ Return Euler angle with XYZ convention """
        return np.array(tf.euler_from_quaternion(self.q, axes=axes))

    def to_angle_axis(self):
        """ Return axis-angle representation """
        q = np.roll(self.q, shift=1)
        halftheta = math.acos(q[0])
        if abs(halftheta) < 1e-12:
            return 0, np.array((0, 0, 1))
        else:
            theta = halftheta * 2
            axis = np.array(q[1:4]) / math.sin(halftheta)
            return theta, axis

    def to_matrix(self):
        """ Returns 4x4 transformation matrix """ 
        return tf.quaternion_matrix(self.q)

    # From conversions

    @classmethod
    def from_wxyz(cls, q): 
        return cls(np.roll(q, shift=-1))

    @classmethod
    def from_xyzw(cls, q): 
        return cls(q)

    @classmethod
    def from_matrix(cls, matrix):
        """ From 4x4 transformation matrix """ 
        return tf.quaternion_from_matrix(matrix)

    @classmethod
    def from_roll_pitch_yaw (cls, roll, pitch, yaw, axes='rxyz'):
        """ Construct Quaternion from axis-angle representation """
        return cls(tf.quaternion_from_euler(roll, pitch, yaw, axes=axes))

    @classmethod
    def from_rpy (cls, rpy, axes='rxyz'):
        """ Construct Quaternion from Euler angle representation """
        return cls.from_roll_pitch_yaw(rpy[0], rpy[1], rpy[2], axes=axes)

    @classmethod
    def from_angle_axis(cls, theta, axis):
        """ Construct Quaternion from axis-angle representation """
        x, y, z = axis
        norm = math.sqrt(x*x + y*y + z*z)
        if 0 == norm:
            return cls([0, 0, 0, 1])
        t = math.sin(theta/2) / norm;
        return cls([x*t, y*t, z*t, math.cos(theta/2)])

    # Properties

    @classmethod
    def identity(cls):
        return cls()

    @property
    def matrix(self): 
        """ Returns 4x4 transformation matrix """ 
        return self.to_matrix()

    @property
    def R(self): 
        """ Returns 3x3 transformation matrix """ 
        return self.to_matrix()[:3,:3]

    @property
    def x(self): 
        return self.q[0]

    @property
    def y(self): 
        return self.q[1]

    @property
    def z(self): 
        return self.q[2]

    @property
    def w(self): 
        return self.q[3]

    @property
    def wxyz(self):
        return self.to_wxyz()

    @property
    def xyzw(self):
        return self.to_xyzw()



###############################################################################
if __name__ == "__main__":
    import random
    q = Quaternion.from_roll_pitch_yaw (0, 0, 2 * math.pi / 16)
    v = [ 1, 0, 0 ]
    print 'init: ', v
    for i in range (16):
        t = np.dot(q.R, v)
        v = q.rotate (v)

        # Check whether quats, and rotation matrix mult returns same result
        assert(np.all(v - t < 1e-12))

        # print v

    q2 = Quaternion.from_roll_pitch_yaw(0, 0, 0)
    rpy_start = np.array(q.to_roll_pitch_yaw())
    rpy_goal = np.array(q2.to_roll_pitch_yaw())
    print "interpolate from ", q2.to_roll_pitch_yaw(), " to ", q.to_roll_pitch_yaw()
    for i in range(101):
        alpha = i / 100.
        qinterp = q2.interpolate(q, alpha)
        rpy_interp = np.array(qinterp.to_roll_pitch_yaw())
        rpy_expected = (rpy_goal * alpha + rpy_start * (1 - alpha))
        err = rpy_expected - rpy_interp
        for k in [ 0, 1, 2 ]:
            print 'err: ', err[k]
            assert abs(err[k]) < 1e-12

    def mod2pi_positive(vin):
        q = vin / (2*np.pi) + 0.5
        qi = int(q)
        return vin - qi*2*np.pi

    def mod2pi(vin):
        if (vin < 0):
            return -mod2pi_positive(-vin)
        return mod2pi_positive(vin)

    def mod2pi_ref(ref, vin):
        return ref + mod2pi(vin - ref)

    print "testing angle-axis conversion"
    for unused in range(100):
        theta = random.uniform(-np.pi, np.pi)
        axis = np.array([ random.random(), random.random(), random.random() ])
        axis /= np.linalg.norm(axis)
        q = Quaternion.from_angle_axis(theta, axis)
        theta_check, axis_check = q.to_angle_axis()
        if np.dot(axis, axis_check) < 0:
            theta_check *= -1
            axis_check *= -1
        theta_check = mod2pi_ref(theta, theta_check)
        dtheta = theta_check - theta
        daxis = axis - axis_check
        assert abs(dtheta) < 1e-12
        assert np.linalg.norm(daxis) < 1e-9


    def make_random_quaternion(): 
        q_wxyz = [ random.random(), random.random(), random.random(), random.random() ]
        qmag = np.sqrt(sum([x*x for x in q_wxyz]))
        q_wxyz = [ x / qmag for x in q_wxyz ]
        return Quaternion.from_wxyz(q_wxyz)

    print 'rotate by random matrix'
    for _ in range(100): 
        q = make_random_quaternion()
        t = np.dot(q.R, v)
        v = q.rotate (v)    
        assert(np.all(v - t < 1e-12))

    print 'Check inverse'
    for _ in range(100): 
        q = make_random_quaternion()
        t = q.to_matrix()
        assert(tf.is_same_transform(q.inverse().to_matrix(), t.T))

    print "OK"<|MERGE_RESOLUTION|>--- conflicted
+++ resolved
@@ -48,11 +48,6 @@
         norm = self.norm()
         if abs(norm - 1) > 1e-6:
             self.q /= norm
-<<<<<<< HEAD
-=======
-        if abs(self.norm()-1) > 1e-6: 
-            raise RuntimeError('Norm computed is %5.3f' % norm)
->>>>>>> 4850e2ac
 
     def norm(self): 
         return np.linalg.norm(self.q)
