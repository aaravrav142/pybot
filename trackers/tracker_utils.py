import numpy as np
import cv2, time, os.path, logging
from copy import deepcopy

from collections import defaultdict, deque
from bot_utils.db_utils import AttrDict
from bot_utils.timer import timeitmethod

from bot_vision.feature_detection import FeatureDetector
from bot_vision.feature_detection import to_kpt, to_kpts, to_pts, \
    finite_and_within_bounds

class IndexedDeque(object): 
    def __init__(self, maxlen=100): 
        self.items_ = deque(maxlen=maxlen)
        self.indices_ = deque(maxlen=maxlen)
        self.length_ = 0

    def append(self, index, item): 
        self.indices_.append(index)
        self.items_.append(item)
        self.length_ += 1

    def item(self, index): 
        return self.items_[index]

    def index(self, index): 
        return self.indices_[index]

    def __len__(self): 
        """ Returns the length of the deque """
        return len(self.items_)

    @property
    def latest_item(self):
        return self.items_[-1]

    @property
    def latest_index(self): 
        return self.indices_[-1]

    @property
    def items(self): 
        return self.items_

    @property
    def length(self): 
        """ 
        Returns the entire length of the track
        including deleted/popped items
        from the queue
        """
        return self.length_

class TrackManager(object): 
    def __init__(self, maxlen=20, on_delete_cb=lambda tracks: None): 
        # Max track length 
        self.maxlen_ = maxlen

        # Register callbacks on track delete
        self.on_delete_cb_ = on_delete_cb

        # Reset tracks before start
        self.reset()

    def reset(self): 
        self.index_ = 0

        # Tracks are a dictionary with {key: value, ... } as  
        # {track_id : , IndexedDeque [(time_index, feature), ... ]
        self.tracks_ = defaultdict(lambda: IndexedDeque(maxlen=self.maxlen_))

    def add(self, pts, ids=None, prune=True): 
        # Add only if valid and non-zero
        if not len(pts): 
            return

        # Retain valid points
        valid = np.isfinite(pts).all(axis=1)
        pts = pts[valid]

        # ID valid points
        max_id = np.max(self.ids) + 1 if len(self.ids) else 0
        tids = np.arange(len(pts), dtype=np.int64) + max_id if ids is None else ids[valid].astype(np.int64)
        
        # Add pts to track
        for tid, pt in zip(tids, pts): 
            self.tracks_[tid].append(self.index_, pt)

        # If features are propagated
        if prune: 
            self.prune()

        # Frame counter
        self.index_ += 1

    def prune(self): 
        # Remove tracks that are not most recent
<<<<<<< HEAD
        for tid, val in self.tracks_ts.items(): 
            if val < self.idx: 
                del self.tracks[tid]
                del self.tracks_ts[tid]
=======
        deleted_tracks = {}
        for tid, track in self.tracks_.items(): 
            if track.latest_index < self.index_: 
                deleted_tracks[tid] = deepcopy(self.tracks[tid])
                del self.tracks[tid]

        self.on_delete_cb_(deleted_tracks)
                
    def register_on_track_delete_callback(self, cb): 
        print('{:}: Register callback for track deletion {:}'
              .format(self.__class__.__name__, cb))
        self.on_delete_cb_ = cb

    @property
    def tracks(self): 
        return self.tracks_

    @property
    def flow(self): 
        try: 
            return np.vstack([ track.item(-1)-track.item(-2) 
                               if track.length > 1 else np.zeros(2)
                               for track in self.tracks_.itervalues() 
                           ])
        except: 
            return np.array([])
>>>>>>> a40f965e

    @property
    def pts(self): 
        try: 
            return np.vstack([ track.latest_item for track in self.tracks_.itervalues() ])
        except: 
            return np.array([])
        
    @property
    def ids(self): 
        return np.array(self.tracks_.keys())

    @property
    def lengths(self): 
        return np.int32([ track.length for track in self.tracks_.itervalues() ])

<<<<<<< HEAD
class AprilTagFeatureDetector(object): 
    """
    AprilTag Feature Detector (only detect 4 corner points)
    """
    default_detector_params = AttrDict(tag_size=0.1, fx=576.09, fy=576.09, cx=319.5, cy=239.5)
    def __init__(self, tag_size=0.1, fx=576.09, fy=576.09, cx=319.5, cy=239.5): 
        self.detector = AprilTagsWrapper()
        self.detector.set_calib(tag_size=tag_size, fx=fx, fy=fy, cx=cx, cy=cy)
    
    def detect(self, im, mask=None): 
        tags = self.detector.process(im, return_poses=False)
        kpts = []
        for tag in tags: 
            kpts.extend([cv2.KeyPoint(pt[0], pt[1], 1) for pt in tag.getFeatures()])
        return kpts

class FeatureDetector(object): 
=======
    def confident_tracks(self, min_length=4): 
        inds, = np.where(self.lengths >= min_length)
        return inds

    @property
    def index(self): 
        return self.index_

class OpticalFlowTracker(object): 
>>>>>>> a40f965e
    """
    General-purpose optical flow tracker class that allows for fast switching between
    sparse/dense tracking. 

    Also, you can request for variable pyramid levels of tracking, 
    and perform subpixel on the tracked keypoints
    """

    lk_params = AttrDict(winSize=(5,5), maxLevel=4)
    farneback_params = AttrDict(pyr_scale=0.5, levels=3, winsize=15, 
                                iterations=3, poly_n=7, poly_sigma=1.5, flags=0)

    def __init__(self, fb_check=True): 
        self.fb_check_ = fb_check

    @staticmethod
    def create(method='lk', fb_check=True, params=lk_params): 
        trackers = { 'lk': LKTracker, 'dense': FarnebackTracker }
        try: 
            # Determine tracker type that implements track
            tracker = trackers[method](**params)
        except: 
            raise RuntimeError('Unknown detector type: %s! Use from {:}'.format(FeatureDetector.detectors.keys()))
        return tracker

    def track(self, im0, im1, p0):
        raise NotImplementedError()

class LKTracker(OpticalFlowTracker): 
    """
    OpenCV's LK Tracker (with modifications for forward backward flow check)
    """

    default_params = OpticalFlowTracker.lk_params
    def __init__(self, fb_check=True, winSize=(5,5), maxLevel=4):
        OpticalFlowTracker.__init__(self, fb_check=fb_check)
        self.lk_params_ = AttrDict(winSize=winSize, maxLevel=maxLevel)

    @timeitmethod
    def track(self, im0, im1, p0): 
        """
        Main tracking method using sparse optical flow (LK)
        """
        if p0 is None or not len(p0): 
            return np.array([])

        # Forward flow
        p1, st1, err1 = cv2.calcOpticalFlowPyrLK(im0, im1, p0, None, **self.lk_params_)
        p1[st1 == 0] = np.nan

        if self.fb_check_: 
            # Backward flow
            p0r, st0, err0 = cv2.calcOpticalFlowPyrLK(im1, im0, p1, None, **self.lk_params_)
            p0r[st0 == 0] = np.nan
            
            # Set only good
            fb_good = (np.fabs(p0r-p0) < 3).all(axis=1)
            p1[~fb_good] = np.nan

        return p1

class FarnebackTracker(OpticalFlowTracker): 
    """
    OpenCV's Dense farneback Tracker (with modifications for forward backward flow check)
    """

    default_params = OpticalFlowTracker.farneback_params
    def __init__(self, fb_check=True, pyr_scale=0.5, levels=3, winsize=15, 
                 iterations=3, poly_n=7, poly_sigma=1.5, flags=0):
        OpticalFlowTracker.__init__(self, fb_check=fb_check)
        self.farneback_params_ = AttrDict(pyr_scale=pyr_scale, levels=levels, winsize=winsize, 
                                          iterations=iterations, poly_n=poly_n, poly_sigma=poly_sigma, flags=flags)

    @timeitmethod
    def track(self, im0, im1, p0): 
        if p0 is None or not len(p0): 
            return np.array([])

        fflow = cv2.calcOpticalFlowFarneback(im0, im1, **self.farneback_params_)
        fflow = cv2.medianBlur(fflow, 5)

        # Initialize forward flow and propagated points
        p1 = np.ones(shape=p0.shape) * np.nan
        flow_p0 = np.ones(shape=p0.shape) * np.nan
        flow_good = np.ones(shape=p0.shape, dtype=bool)

        # Check finite value for pts, and within image bounds
        valid0 = finite_and_within_bounds(p0, im0.shape)

        # Determine finite flow at points
        xys0 = p0[valid0].astype(int)
        flow_p0[valid0] = fflow[xys0[:,1], xys0[:,0]]
        
        # Propagate
        p1 = p0 + flow_p0

        # FWD-BWD check
        if self.fb_check_: 
            # Initialize reverse flow and propagated points
            p0r = np.ones(shape=p0.shape) * np.nan
            flow_p1 = np.ones(shape=p0.shape) * np.nan

            rflow = cv2.calcOpticalFlowFarneback(im1, im0, **self.farneback_params_)
            rflow = cv2.medianBlur(rflow, 5)

            # Check finite value for pts, and within image bounds
            valid1 = finite_and_within_bounds(p1, im0.shape)

            # Determine finite flow at points
            xys1 = p1[valid1].astype(int)
            flow_p1[valid1] = rflow[xys1[:,1], xys1[:,0]]
            
            # Check diff
            p0r = p1 + flow_p1
            fb_good = (np.fabs(p0r-p0) < 3).all(axis=1)

            # Set only good flow 
            flow_p0[~fb_good] = np.nan
            p1 = p0 + flow_p0

        return p1<|MERGE_RESOLUTION|>--- conflicted
+++ resolved
@@ -96,12 +96,6 @@
 
     def prune(self): 
         # Remove tracks that are not most recent
-<<<<<<< HEAD
-        for tid, val in self.tracks_ts.items(): 
-            if val < self.idx: 
-                del self.tracks[tid]
-                del self.tracks_ts[tid]
-=======
         deleted_tracks = {}
         for tid, track in self.tracks_.items(): 
             if track.latest_index < self.index_: 
@@ -128,7 +122,6 @@
                            ])
         except: 
             return np.array([])
->>>>>>> a40f965e
 
     @property
     def pts(self): 
@@ -145,7 +138,14 @@
     def lengths(self): 
         return np.int32([ track.length for track in self.tracks_.itervalues() ])
 
-<<<<<<< HEAD
+    def confident_tracks(self, min_length=4): 
+        inds, = np.where(self.lengths >= min_length)
+        return inds
+
+    @property
+    def index(self): 
+        return self.index_
+
 class AprilTagFeatureDetector(object): 
     """
     AprilTag Feature Detector (only detect 4 corner points)
@@ -162,18 +162,7 @@
             kpts.extend([cv2.KeyPoint(pt[0], pt[1], 1) for pt in tag.getFeatures()])
         return kpts
 
-class FeatureDetector(object): 
-=======
-    def confident_tracks(self, min_length=4): 
-        inds, = np.where(self.lengths >= min_length)
-        return inds
-
-    @property
-    def index(self): 
-        return self.index_
-
 class OpticalFlowTracker(object): 
->>>>>>> a40f965e
     """
     General-purpose optical flow tracker class that allows for fast switching between
     sparse/dense tracking. 
